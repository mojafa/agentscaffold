--- conflicted
+++ resolved
@@ -436,6 +436,7 @@
     """
     Create a new agent with the specified name and template.
 
+
     Args:
         name: Name of the agent to create
         template: Template to use (default: basic)
@@ -445,35 +446,20 @@
     if output_dir is None:
         output_dir = os.getcwd()
 
-<<<<<<< HEAD
     # Get settings interactively if not provided
     if settings is None:        
         # Get the settings from user input, passing the name to avoid duplicate prompts
         settings = get_agent_settings(name)
     
-=======
-    # Convert kebab-case to snake_case for the package name
-    package_name = name.replace("-", "_")
-
->>>>>>> 1890aad5
     # Create agent directory
     agent_dir = os.path.join(output_dir, name)
     os.makedirs(agent_dir, exist_ok=True)
 
+
     # Create package directory
     package_dir = os.path.join(agent_dir, settings["package_name"])
     os.makedirs(package_dir, exist_ok=True)
 
-<<<<<<< HEAD
-=======
-    # Create template context
-    context = {
-        "agent_name": name,
-        "package_name": package_name,
-        "agent_class_name": "".join(x.capitalize() for x in package_name.split("_")),
-    }
-
->>>>>>> 1890aad5
     # Copy and render template files from the template directory
     template_dir = TEMPLATES_DIR / template
 
@@ -484,7 +470,6 @@
         "requirements.in.jinja", 
         "pyproject.toml.jinja"
     ]
-<<<<<<< HEAD
     
     # Create .env.example content with the selected providers
     env_example_content = """# Configure your API keys and other settings here
@@ -497,16 +482,6 @@
     
     # Add Daytona environment variables
     env_example_content += """
-=======
-    
-    # Create .env.example content
-    env_example_content = """# Configure your API keys and other settings here
-# Uncomment and add your API keys
-
-# For LLM access
-# OPENAI_API_KEY=your-api-key
-
->>>>>>> 1890aad5
 # For Daytona remote execution (required for 'agentscaffold run')
 # DAYTONA_API_KEY=your-daytona-api-key 
 # DAYTONA_SERVER_URL=your-daytona-server-url
@@ -517,11 +492,7 @@
     for file_name in template_files:
         template_file_path = os.path.join(template_dir, file_name)
         if os.path.exists(template_file_path):
-<<<<<<< HEAD
             _render_template_file(template_file_path, agent_dir, settings)
-=======
-            _render_template_file(template_file_path, agent_dir, context)
->>>>>>> 1890aad5
     
     # Create .env.example file
     env_example_path = os.path.join(agent_dir, '.env.example')
@@ -534,11 +505,7 @@
         for file_name in os.listdir(pkg_template_dir):
             if file_name.endswith(".jinja"):
                 pkg_file_path = os.path.join(pkg_template_dir, file_name)
-<<<<<<< HEAD
                 _render_template_file(pkg_file_path, package_dir, settings, is_package_file=True)
-=======
-                _render_template_file(pkg_file_path, package_dir, context, is_package_file=True)
->>>>>>> 1890aad5
 
     # Special handling for .env.example - make a copy as .env
     env_path = os.path.join(agent_dir, '.env')
@@ -547,6 +514,8 @@
 
 
 def _render_template_file(
+    template_path: str,
+    output_dir: str,
     template_path: str,
     output_dir: str,
     context: Dict[str, Any],
@@ -554,6 +523,7 @@
 ) -> None:
     """
     Render a single template file and write it to the output directory.
+
 
     Args:
         template_path: Path to the template file
@@ -565,17 +535,21 @@
     with open(template_path, 'r') as f:
         template_content = f.read()
 
+
     # Render the template
     env = jinja2.Environment()
     template = env.from_string(template_content)
     rendered_content = template.render(**context)
 
+
     # Determine the output file path
     file_name = os.path.basename(template_path)
     if file_name.endswith('.jinja'):
         file_name = file_name[:-6]  # Remove .jinja extension
 
+
     output_file_path = os.path.join(output_dir, file_name)
+
 
     # Write the rendered content to the output file
     with open(output_file_path, 'w') as f:
